"""The Gcc Compiler.

@see: Cake Build System (http://sourceforge.net/projects/cake-build)
@copyright: Copyright (c) 2010 Lewis Baker, Stuart McMahon.
@license: Licensed under the MIT license.
"""

import os
import os.path
import re
import sys
import subprocess

import cake.filesys
import cake.path
import cake.system
from cake.library import memoise, getPathsAndTasks
from cake.library.compilers import Compiler, makeCommand, CompilerNotFoundError
from cake.gnu import parseDependencyFile

if cake.system.isCygwin():
  def _findExecutable(name, paths):
    """Find an executable given its name and a list of paths.  
    """
    for p in paths:
      executable = cake.path.join(p, name)
      if cake.filesys.isFile(executable):
        # On cygwin it can sometimes say a file exists at a path
        # when its real filename includes a .exe on the end.
        # We detect this by actually trying to open the path
        # for read, if it fails we know it should have a .exe.
        try:
          f = open(executable, 'rb')
          f.close()
          return executable
        except EnvironmentError:
          return executable + '.exe'
    else:
      raise EnvironmentError("Could not find executable.")
    
elif cake.system.isWindows():
  def _findExecutable(name, paths):
    """Find an executable given its name and a list of paths.  
    """
    # Windows executables could have any of a number of extensions
    # We just search through standard extensions so that we're not
    # dependent on the user's environment.
    pathExt = ['', '.bat', '.exe', '.com', '.cmd']
    for p in paths:
      basePath = cake.path.join(p, name)
      for ext in pathExt:
        executable = basePath + ext
        if cake.filesys.isFile(executable):
          return executable
    else:
      raise EnvironmentError("Could not find executable.")
    
else:
  def _findExecutable(name, paths):
    """Find an executable given its name and a list of paths.  
    """
    for p in paths:
      executable = cake.path.join(p, name)
      if cake.filesys.isFile(executable):
        return executable
    else:
      raise EnvironmentError("Could not find executable.")

def _getMinGWInstallDir():
  """Returns the MinGW install directory.
  
  Typically: 'C:\MinGW'.

  @return: The path to the MinGW install directory.
  @rtype: string 

  @raise WindowsError: If MinGW is not installed. 
  """
  import _winreg
  subKey = r"SOFTWARE\Microsoft\Windows\CurrentVersion\Uninstall\MinGW"
  key = _winreg.OpenKey(_winreg.HKEY_LOCAL_MACHINE, subKey)
  try:
    return str(_winreg.QueryValueEx(key, "InstallLocation")[0])
  finally:
    _winreg.CloseKey(key)

def findMinGWCompiler():
  """Returns a MinGW compiler if found.
  
  @raise CompilerNotFoundError: When a valid MinGW compiler could not be found.
  """
  try:
    installDir = _getMinGWInstallDir()
    binDir = cake.path.join(installDir, "bin")
    arExe = cake.path.join(binDir, "ar.exe")
    gccExe = cake.path.join(binDir, "gcc.exe")
    rcExe = cake.path.join(binDir, "windres.exe")
    
    def checkFile(path):
      if not cake.filesys.isFile(path):
        raise WindowsError(path + " is not a file.")

    checkFile(arExe)
    checkFile(gccExe)
    checkFile(rcExe)

    return WindowsGccCompiler(
      arExe=arExe,
      gccExe=gccExe,
      rcExe=rcExe,
      binPaths=[binDir],
      )
  except WindowsError:
    raise CompilerNotFoundError("Could not find MinGW install directory.")

def findGccCompiler(platform=None):
  """Returns a GCC compiler if found.

  @param platform: The platform/operating system to compile for. If
  platform is None then the current platform is used.

  @raise CompilerNotFoundError: When a valid gcc compiler could not be found.
  """
  if platform is None:
    platform = cake.system.platform()
  platform = platform.lower()
    
  paths = os.environ.get('PATH', '').split(os.path.pathsep)

  try:
    arExe = _findExecutable("ar", paths)
    gccExe = _findExecutable("gcc", paths)

    def checkFile(path):
      if not cake.filesys.isFile(path):
        raise EnvironmentError(path + " is not a file.")

    checkFile(arExe)
    checkFile(gccExe)

    if platform.startswith("windows") or platform.startswith("cygwin"):
      constructor = WindowsGccCompiler
    elif platform.startswith("darwin"):
      constructor = MacGccCompiler
    elif platform.startswith("ps3"):
      constructor = Ps3GccCompiler
    else:
      constructor = GccCompiler 
    
    binPaths = list(set([
      cake.path.dirName(arExe),
      cake.path.dirName(gccExe),
      ]))
    
    return constructor(
      arExe=arExe,
      gccExe=gccExe,
      binPaths=binPaths,
      )
  except EnvironmentError:
    raise CompilerNotFoundError("Could not find GCC compiler and AR archiver.")

class GccCompiler(Compiler):

  def __init__(
    self,
    arExe=None,
    gccExe=None,
    binPaths=None,
    ):
    Compiler.__init__(self, binPaths)
    self.__arExe = arExe
    self.__gccExe = gccExe

  def _formatMessage(self, inputText):
    """Format errors to be clickable in MS Visual Studio.
    """
    if not cake.system.isWindows():
      return inputText
    
    outputLines = []
    lines = inputText.split('\n')
    for line in lines:
      line = line.rstrip('\r')
      m = re.search('(?P<linenum>:\d+)(?P<colnum>:\d+)?', line)
      if m:
        linenum, _colnum = m.groups()
        sourceFile = line[:m.start('linenum')]
        sourceFile = os.path.abspath(os.path.normpath(sourceFile))
        lineNumber = linenum[1:]
        message = line[m.end()+2:]
        outputLines.append('%s(%s): %s' % (sourceFile, lineNumber, message))
      elif line.strip(): # Don't print blank lines
        outputLines.append(line)
    if outputLines:
      return '\n'.join(outputLines) + '\n'
    else:
      return ''

  def _executeProcess(self, args, target, configuration):
    absTarget = configuration.abspath(target)
    configuration.engine.logger.outputDebug(
      "run",
      "run: %s\n" % " ".join(args),
      )
    cake.filesys.makeDirs(cake.path.dirName(absTarget))

    if self.useResponseFile:
      argsFile = target + '.args'
      absArgsFile = absTarget + '.args'
      f = open(absArgsFile, 'wt')
      try:
        for arg in args[1:]:
          f.write('"' + arg + '"\n')
      finally:
        f.close()
      args = [args[0], '@' + argsFile]

    try:
      executable = configuration.abspath(args[0])
      p = subprocess.Popen(
        args=args,
<<<<<<< HEAD
        executable=executable,
        env=self._getProcessEnv(executable),
=======
        executable=args[0],
        env=self._getProcessEnv(),
>>>>>>> d7e7646f
        stdin=subprocess.PIPE,
        stdout=subprocess.PIPE,
        stderr=subprocess.STDOUT,
        cwd=configuration.baseDir,
        )
    except EnvironmentError, e:
      configuration.engine.raiseError(
        "cake: failed to launch %s: %s\n" % (args[0], str(e))
        )
  
    p.stdin.close()
    try:
      output = p.stdout.read()
    finally:
      p.stdout.close()
    exitCode = p.wait()
    
    if output:
      sys.stderr.write(self._formatMessage(output.decode("latin1")).encode("latin1"))
        
    if exitCode != 0:
      configuration.engine.raiseError(
        "%s: failed with exit code %i\n" % (args[0], exitCode)
        )

  @memoise
  def _getCompileArgs(self, language):
    args = [self.__gccExe, '-c', '-MD']

    args.extend(['-x', language])
    
    if self.warningsAsErrors:
      args.append('-Werror')

    if self.warningLevel == 0:
      args.append('-w')
    elif self.warningLevel >= 4:
      args.append('-Wall')

    if self.debugSymbols:
      args.append('-g')

    if language in ['c++', 'c++-header', 'c++-cpp-output']:
      args.extend(self.cppFlags)

      if self.enableRtti is not None:
        if self.enableRtti:
          args.append('-frtti')
        else:
          args.append('-fno-rtti')
    elif language in ['c', 'c-header', 'cpp-output']:
      args.extend(self.cFlags)
    elif language in ['objective-c', 'objective-c-header', 'objc-cpp-output']:
      args.extend(self.mFlags)

    # Note: Exceptions are allowed for 'c' language
    if self.enableExceptions is not None:
      if self.enableExceptions:
        args.append('-fexceptions')
      else:
        args.append('-fno-exceptions')

    if self.useFunctionLevelLinking:
      args.extend([
        '-ffunction-sections',
        '-fdata-sections',
        ])
      
    if self.optimisation == self.NO_OPTIMISATION:
      args.append('-O0')
    elif self.optimisation == self.PARTIAL_OPTIMISATION:
      args.append('-O2')
    elif self.optimisation == self.FULL_OPTIMISATION:
      args.append('-O4')
      
    if self.useSse:
      args.append('-msse')
  
    for p in reversed(self.includePaths):
      args.extend(['-I', p])

    args.extend('-D' + d for d in self.defines)
    
    for p in getPathsAndTasks(self.forcedIncludes)[0]:
      args.extend(['-include', p])
    
    return args

  def getLanguage(self, path):
    language = self.language
    if not language:
      language = {
        '.c':'c',
        '.m':'objective-c',
        }.get(cake.path.extension(path).lower(), 'c++')
    return language
  
  def getPchCommands(self, target, source, header, object, configuration):
    language = self.getLanguage(source)
    
    # Pch must be compiled as a header, eg: 'c++-header'
    if not language.endswith('-header'):
      language += '-header'

    args = list(self._getCompileArgs(language))
    args.extend([source, '-o', target])

    def compile():
      self._executeProcess(args, target, configuration)

      dependencyFile = cake.path.stripExtension(target) + '.d'
      configuration.engine.logger.outputDebug(
        "scan",
        "scan: %s\n" % dependencyFile,
        )
      
      # TODO: Add dependencies on DLLs used by gcc.exe
      dependencies = [args[0]]
      dependencies.extend(parseDependencyFile(
        configuration.abspath(dependencyFile),
        cake.path.extension(target),
        ))
      return dependencies
    
    canBeCached = True
    return compile, args, canBeCached
  
  def getObjectCommands(self, target, source, pch, configuration):
    language = self.getLanguage(source)
    args = list(self._getCompileArgs(language))
  
    if pch is not None:
      args.extend([
        '-Winvalid-pch',
        '-include', cake.path.stripExtension(pch.path),
        ])
      
    args.extend([source, '-o', target])
    
    def compile():
      self._executeProcess(args, target, configuration)

      dependencyFile = cake.path.stripExtension(target) + '.d'
      configuration.engine.logger.outputDebug(
        "scan",
        "scan: %s\n" % dependencyFile,
        )
      
      # TODO: Add dependencies on DLLs used by gcc.exe
      dependencies = [args[0]]
      dependencies.extend(parseDependencyFile(
        configuration.abspath(dependencyFile),
        cake.path.extension(target),
        ))
      if pch is not None:
        dependencies.append(pch.path)
      return dependencies
    
    canBeCached = True
    return compile, args, canBeCached

  @memoise
  def _getCommonLibraryArgs(self):
    # q - Quick append file to the end of the archive
    # c - Don't warn if we had to create a new file
    # s - Build an index
    return [self.__arExe, '-qcs']

  def getLibraryCommand(self, target, sources, engine):
    args = list(self._getCommonLibraryArgs())
    args.append(target)
    args.extend(sources)
    
    @makeCommand(args)
    def archive():
      cake.filesys.remove(target)
      self._executeProcess(args, target, engine)

    @makeCommand("lib-scan")
    def scan():
      # TODO: Add dependencies on DLLs used by ar.exe
      return [args[0]] + sources

    return archive, scan

  @memoise
  def _getCommonLinkArgs(self, dll):
    args = [self.__gccExe]
    if dll:
      args.extend(self.moduleFlags)
    else:
      args.extend(self.programFlags)

    if dll and self.importLibrary is not None:
      args.append('-Wl,--out-implib=' + self.importLibrary)
    
    args.extend('-L' + p for p in reversed(self.libraryPaths))
    return args
  
  def getProgramCommands(self, target, sources, configuration):
    return self._getLinkCommands(target, sources, configuration, dll=False)
  
  def getModuleCommands(self, target, sources, configuration):
    return self._getLinkCommands(target, sources, configuration, dll=True)

  def _getLinkCommands(self, target, sources, configuration, dll):
    
    objects, libraries = self._resolveObjects(configuration)

    args = list(self._getCommonLinkArgs(dll))
    args.extend(sources)
    args.extend(objects)
    args.extend('-l' + l for l in libraries)    
    args.extend(['-o', target])

    if self.outputMapFile:
      args.append('-Wl,-Map=' + cake.path.stripExtension(target) + '.map')
    
    @makeCommand(args)
    def link():
      if self.importLibrary:
        importLibrary = configuration.abspath(self.importLibrary)
        cake.filesys.makeDirs(cake.path.dirName(importLibrary))
      self._executeProcess(args, target, configuration)
    
    @makeCommand("link-scan")
    def scan():
      # TODO: Add dependencies on DLLs used by gcc.exe
      # Also add dependencies on system libraries, perhaps
      #  by parsing the output of ',Wl,--trace'
      return [args[0]] + sources + objects + self._scanForLibraries(configuration, libraries)
    
    return link, scan

class WindowsGccCompiler(GccCompiler):
  
  objectSuffix = '.obj'
  libraryPrefixSuffixes = [('', '.lib'), ('lib', '.a')]
  moduleSuffix = '.dll'
  programSuffix = '.exe'
  resourceSuffix = '.obj'

  def __init__(
    self,
    arExe=None,
    gccExe=None,
    rcExe=None,
    binPaths=None,
    ):
    GccCompiler.__init__(self, arExe, gccExe, binPaths)
    self.__rcExe = rcExe
    
  @memoise
  def _getCommonLinkArgs(self, dll):
    args = GccCompiler._getCommonLinkArgs(self, dll)

    if dll:
      args.append('-shared')

    if self.useFunctionLevelLinking:
      args.append('-Wl,--gc-sections')
      
    return args

  @memoise
  def _getCommonResourceArgs(self):
    args = [self.__rcExe]
    
    args.extend("-D" + define for define in self.defines)
    args.extend("-I" + path for path in reversed(self.includePaths))
    
    return args

  def getResourceCommand(self, target, source, engine):
    
    # TODO: Dependency scanning of .h files (can we use gcc and '-MD'?)
    args = list(self._getCommonResourceArgs())
    args.append('-o' + target)
    args.append('-i' + source)

    @makeCommand(args)
    def compile():
      cake.filesys.remove(target)
      self._executeProcess(args, target, engine)

    @makeCommand("rc-scan")
    def scan():
      # TODO: Add dependencies on DLLs used by rc.exe
      return [args[0], source]

    return compile, scan
  
class MacGccCompiler(GccCompiler):

  @memoise
  def _getCommonLinkArgs(self, dll):
    args = GccCompiler._getCommonLinkArgs(self, dll)

    if dll:
      args.append('-shared')

    return args
  
class Ps3GccCompiler(GccCompiler):

  moduleSuffix = '.sprx'
  programSuffix = '.self'

  @memoise
  def _getCommonLinkArgs(self, dll):
    args = GccCompiler._getCommonLinkArgs(self, dll)

    if dll:
      args.append('-Wl,--oformat=fsprx')
    else:
      args.append('-Wl,--oformat=fself')

    if self.useFunctionLevelLinking:
      args.extend([
        '-Wl,-strip-unused',
        '-Wl,-strip-unused-data',
        ])
      
    return args
  <|MERGE_RESOLUTION|>--- conflicted
+++ resolved
@@ -220,13 +220,8 @@
       executable = configuration.abspath(args[0])
       p = subprocess.Popen(
         args=args,
-<<<<<<< HEAD
         executable=executable,
-        env=self._getProcessEnv(executable),
-=======
-        executable=args[0],
         env=self._getProcessEnv(),
->>>>>>> d7e7646f
         stdin=subprocess.PIPE,
         stdout=subprocess.PIPE,
         stderr=subprocess.STDOUT,
@@ -500,7 +495,7 @@
     
     return args
 
-  def getResourceCommand(self, target, source, engine):
+  def getResourceCommand(self, target, source, configuration):
     
     # TODO: Dependency scanning of .h files (can we use gcc and '-MD'?)
     args = list(self._getCommonResourceArgs())
@@ -509,8 +504,8 @@
 
     @makeCommand(args)
     def compile():
-      cake.filesys.remove(target)
-      self._executeProcess(args, target, engine)
+      cake.filesys.remove(configuration.abspath(target))
+      self._executeProcess(args, target, configuration)
 
     @makeCommand("rc-scan")
     def scan():
