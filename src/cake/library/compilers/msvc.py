"""The Microsoft Visual C++ Compiler.

@see: Cake Build System (http://sourceforge.net/projects/cake-build)
@copyright: Copyright (c) 2010 Lewis Baker, Stuart McMahon.
@license: Licensed under the MIT license.
"""

__all__ = ["MsvcCompiler", "findMsvcCompiler"]

import sys
import os
import os.path
import subprocess
import tempfile
import re
import threading

import cake.filesys
import cake.path
import cake.system
from cake.library.compilers import Compiler, makeCommand, CompilerNotFoundError
from cake.library import memoise, getPathsAndTasks
from cake.task import Task
from cake.msvs import getMsvcProductDir, getMsvsInstallDir, getPlatformSdkDir
from cake.engine import Script

def _toArchitectureDir(architecture):
  """Re-map 'x64' to 'amd64' to match MSVC directory names.
  """
  return {'x64':'amd64'}.get(architecture, architecture)

def _createMsvcCompiler(
  version,
  edition,
  architecture,
  hostArchitecture,
  ):
  """Attempt to create an MSVC compiler.
  
  @raise WindowsError: If the compiler could not be created.
  @return: The newly created compiler.
  @rtype: L{MsvcCompiler}
  """
  registryPath = edition + '\\' + version
  msvsInstallDir = getMsvsInstallDir(registryPath)
  msvcProductDir = getMsvcProductDir(registryPath)

  # Use the compilers platform SDK if installed
  platformSdkDir = cake.path.join(msvcProductDir, "PlatformSDK")
  if not cake.filesys.isDir(platformSdkDir):
    platformSdkDir = getPlatformSdkDir()

  if architecture == 'x86':
    # Root bin directory is always used for the x86 compiler
    msvcBinDir = cake.path.join(msvcProductDir, "bin")
  else:
    msvcArchitecture = _toArchitectureDir(architecture)
    msvcHostArchitecture = _toArchitectureDir(hostArchitecture)
    
    if msvcArchitecture != msvcHostArchitecture:
      # Determine the bin directory for cross-compilers
      msvcBinDir = cake.path.join(
        msvcProductDir,
        "bin",
        "%s_%s" % (
          msvcHostArchitecture,
          msvcArchitecture,
          ),
        )
    else:
      # Determine the bin directory for 64-bit compilers
      msvcBinDir = cake.path.join(
        msvcProductDir,
        "bin",
        "%s" % msvcArchitecture,
        )
  
  # Find the host bin dir for exe's such as 'cvtres.exe'
  if hostArchitecture == 'x86':
    msvcHostBinDir = cake.path.join(msvcProductDir, "bin")
  else:
    msvcHostArchitecture = _toArchitectureDir(hostArchitecture)
    msvcHostBinDir = cake.path.join(msvcProductDir, "bin", msvcHostArchitecture)
    
  msvcIncludeDir = cake.path.join(msvcProductDir, "include")
  platformSdkIncludeDir = cake.path.join(platformSdkDir, "Include")

  if architecture == 'x86':
    defines = ['WIN32']
    msvcLibDir = cake.path.join(msvcProductDir, "lib")
    platformSdkLibDir = cake.path.join(platformSdkDir, "Lib")
  elif architecture in ['x64', 'amd64']:
    defines = ['WIN32', 'WIN64']
    msvcLibDir = cake.path.join(msvcProductDir, "lib", 'amd64')
    platformSdkLibDir = cake.path.join(platformSdkDir, "Lib", "amd64")
    # External Platform SDKs may use 'x64' instead of 'amd64'
    if not cake.filesys.isDir(platformSdkLibDir):
      platformSdkLibDir = cake.path.join(platformSdkDir, "Lib", "x64")
  elif architecture == 'ia64':
    defines = ['WIN32', 'WIN64']
    msvcLibDir = cake.path.join(msvcProductDir, "lib", 'ia64')
    platformSdkLibDir = cake.path.join(platformSdkDir, "Lib", "IA64")

  clExe = cake.path.join(msvcBinDir, "cl.exe")
  libExe = cake.path.join(msvcBinDir, "lib.exe")
  linkExe = cake.path.join(msvcBinDir, "link.exe")
  rcExe = cake.path.join(msvcBinDir, "rc.exe")
  mtExe = cake.path.join(msvcBinDir, "mt.exe")

  if not cake.filesys.isFile(rcExe):
    rcExe = cake.path.join(platformSdkDir, "Bin", "rc.exe")
  if not cake.filesys.isFile(mtExe):
    mtExe = cake.path.join(platformSdkDir, "Bin", "mt.exe")

  def checkFile(path):
    if not cake.filesys.isFile(path):
      raise WindowsError(path + " is not a file.")

  def checkDirectory(path):
    if not cake.filesys.isDir(path):
      raise WindowsError(path + " is not a directory.")

  checkFile(clExe)
  checkFile(libExe)
  checkFile(linkExe)
  checkFile(rcExe)
  checkFile(mtExe)

  checkDirectory(msvcIncludeDir)
  checkDirectory(platformSdkIncludeDir)
  checkDirectory(msvcLibDir)
  checkDirectory(platformSdkLibDir)
  
  dllPaths = [msvcHostBinDir, msvsInstallDir]

  compiler = MsvcCompiler(
    clExe=clExe,
    libExe=libExe,
    linkExe=linkExe,
    rcExe=rcExe,
    mtExe=mtExe,
    dllPaths=dllPaths,
    architecture=architecture,
    )

  compiler.addIncludePath(msvcIncludeDir)
  compiler.addLibraryPath(msvcLibDir)
  compiler.addIncludePath(platformSdkIncludeDir)
  compiler.addLibraryPath(platformSdkLibDir)
  
  for d in defines:
    compiler.addDefine(d)

  return compiler

def findMsvcCompiler(
  version=None,
  architecture=None,
  ):
  """Returns an MSVC compiler given a version and architecture.
  
  Raises an EnvironmentError if a compiler or matching platform SDK
  cannot be found.
  
  @param version: The specific version to find. If version is None the
  latest version is found instead. 
  @param architecture: The machine architecture to compile for. If
  architecture is None then the current architecture is used.
  
  @return: A newly created MSVC compiler.
  @rtype: L{MsvcCompiler}
  
  @raise ValueError: When an invalid version or architecture is passed in.
  @raise CompilerNotFoundError: When a valid compiler or Windows SDK
  could not be found.
  """
  # Valid architectures
  architectures = ['x86', 'x64', 'amd64', 'ia64']

  # Valid versions - prefer later versions over earlier ones
  versions = [
    '10.0',
    '9.0',
    '8.0',
    '7.1',
    '7.0',
    ]

  # Valid editions - prefer Enterprise edition over Express
  editions = [
    'VisualStudio',
    'VCExpress',
    ]

  # Determine host architecture
  hostArchitecture = cake.system.architecture().lower()
  if hostArchitecture not in architectures:
    raise ValueError("Unknown host architecture '%s'." % hostArchitecture)

  # Default architecture is hostArchitecture
  if architecture is None:
    architecture = hostArchitecture
  else:
    architecture = architecture.lower()
    if architecture not in architectures:
      raise ValueError("Unknown architecture '%s'." % architecture)

  if version is not None:
    # Validate version
    if version not in versions:
      raise ValueError("Unknown version '%s'." % version)
    # Only check for this version
    versions = [version]

  for v in versions:
    for e in editions:
      try:
        return _createMsvcCompiler(v, e, architecture, hostArchitecture)
      except WindowsError:
        # Try the next version/edition
        pass
  else:
    raise CompilerNotFoundError(
      "Could not find Microsoft Visual Studio C++ compiler."
      )

def _escapeArg(arg):
  if ' ' in arg:
    if '"' in arg:
      arg = arg.replace('"', '\\"')
    return '"%s"' % arg
  else:
    return arg

def _escapeArgs(args):
  return [_escapeArg(arg) for arg in args]

def _mungePathToSymbol(path):
  return "_PCH_" + hex(abs(hash(path)))[2:]

class MsvcCompiler(Compiler):

  outputFullPath = True
  """Tell the compiler to output full paths.
  
  When set to True the compiler will output full (absolute) paths to
  source files during compilation. This applies to the paths output for
  warnings/errors and the __FILE__ macro.

  Related compiler options::
    /FC
  @type: bool
  """
  memoryLimit = None
  """Set the memory limit for the precompiled header.
  
  The value is scaling factor such that 100 means a memory limit of 50MB,
  200 means a memory limit of 100MB, etc.
  If set to None the default memory limit of 100 (50MB) is used.

  Related compiler options::
    /Zm
  @type: int or None
  """
  runtimeLibraries = None
  """Set the runtime libraries to use.
  
  Possible values are 'debug-dll', 'release-dll', 'debug-static' and
  'release-static'.

  Related compiler options::
    /MD, /MDd, /MT, /MTd
  @type: string or None
  """
  moduleVersion = None
  """Set the program/module version.
  
  The version string should be of the form 'major[.minor]'. Where major and
  minor are decimal integers in the range 0 to 65,535.
  If set to None the default version 0.0 is used.

  Related compiler options::
    /VERSION
  @type: string or None
  """
  useStringPooling = False
  """Use string pooling.
  
  When set to True the compiler may eliminate duplicate strings by sharing
  strings that are identical.

  Related compiler options::
    /GF
  @type: bool
  """
  useMinimalRebuild = False
  """Use minimal rebuild.
  
  When set to True the compiler may choose not to recompile your source file
  if it determines that the information stored in it's dependency information
  file (.idb) has not changed.

  Related compiler options::
    /Gm
  @type: bool
  """
  useEditAndContinue = False
  """Use Edit and Continue.
  
  When set to True the compiler will produce debug information that supports
  the Edit and Continue feature. This option is generally not compatible with
  any form of program/code optimisation. Enabling this option will also
  enable function-level linking. This option is also not compatible with
  Common Language Runtime (CLR) compilation. 

  Related compiler options::
    /ZI
  @type: bool
  """
  errorReport = None
  """Set the error reporting behaviour.
  
  This value allows you to set how your program should send internal
  compiler error (ICE) information to Microsoft.
  Possible values are 'none', 'prompt', 'queue' and 'send'.
  When set to None the default error reporting behaviour 'queue' is used.

  Related compiler options::
    /errorReport
  @type: string or None
  """
  clrMode = None
  """Set the Common Language Runtime (CLR) mode.
  
  Set to 'pure' to allow native data types but only managed functions.
  Set to 'safe' to only allow managed types and functions.

  Related compiler options::
    /clr, /CLRIMAGETYPE
  @type: string or None
  """ 

  _lineRegex = re.compile('#line [0-9]+ "(?P<path>.+)"', re.MULTILINE)
  
  _pdbQueue = {}
  _pdbQueueLock = threading.Lock()
  
  objectSuffix = '.obj'
  libraryPrefixSuffixes = [('', '.lib')]
  moduleSuffix = '.dll'
  programSuffix = '.exe'
  pchSuffix = '.pch'
  pchObjectSuffix = '.obj'
  manifestSuffix = '.embed.manifest'
  
  def __init__(
    self,
    clExe=None,
    libExe=None,
    linkExe=None,
    mtExe=None,
    rcExe=None,
    dllPaths=None,
    architecture=None,
    ):
    super(MsvcCompiler, self).__init__()
    self.__clExe = clExe
    self.__libExe = libExe
    self.__linkExe = linkExe
    self.__mtExe = mtExe
    self.__rcExe = rcExe
    self.__dllPaths = dllPaths
    self.__architecture = architecture
    self.forcedUsings = []
    self.forcedUsingScripts = []
    
  @property
  def architecture(self):
    return self.__architecture

  def addForcedUsing(self, assembly):
    """Add a .NET assembly to be forcibly referenced on the command-line.
    
    @param assembly: A path or FileTarget
    """
    self.forcedUsings.append(assembly)
    self._clearCache()
    
  def addForcedUsingScript(self, script):
    """Add a script that should be executed prior to any operation
    that makes use of the forcedUsings list of .NET assemblies.
    
    These scripts will typically build the .NET assembly that will
    be referenced on the command-line.
    """
    self.forcedUsingScripts.append(script)
    self._clearCache()
    
  @memoise
  def _getObjectPrerequisiteTasks(self):
    tasks = super(MsvcCompiler, self)._getObjectPrerequisiteTasks()
    
    if self.language == 'c++/cli':
      # Take a copy so we're not modifying the potentially cached
      # base version.
      tasks = list(tasks)
      
      if self.forcedUsingScripts:
        script = Script.getCurrent()
        variant = script.variant
        execute = script.configuration.execute
        for path in self.forcedUsingScripts:
          tasks.append(execute(path, variant))
          
      tasks.extend(getPathsAndTasks(self.forcedUsings)[1])
    
    return tasks
    
  @memoise
  def _getCompileCommonArgs(self, language):
    args = [
      self.__clExe,
      "/nologo",
      "/bigobj",
      "/showIncludes",
      "/c",
      ]

    if self.errorReport:
      args.append('/errorReport:' + self.errorReport)

    if self.outputFullPath:
      args.append("/FC")

    if self.memoryLimit is not None:
      args.append("/Zm%i" % self.memoryLimit)

    if self.runtimeLibraries == 'release-dll':
      args.append("/MD")
    elif self.runtimeLibraries == 'debug-dll':
      args.append("/MDd")
    elif self.runtimeLibraries == 'release-static':
      args.append("/MT")
    elif self.runtimeLibraries == 'debug-static':
      args.append("/MTd")
 
    if self.useFunctionLevelLinking:
      args.append('/Gy') # Enable function-level linking
 
    if self.useStringPooling:
      args.append('/GF') # Eliminate duplicate strings
 
    if language == 'c++':
      args.extend(self.cppFlags)

      if self.enableRtti is not None:
        if self.enableRtti:
          args.append('/GR') # Enable RTTI
        else:
          args.append('/GR-') # Disable RTTI
      
      if self.enableExceptions is not None:
        if self.enableExceptions == "SEH":
          args.append('/EHa') # Enable SEH exceptions
        elif self.enableExceptions:
          args.append('/EHsc') # Enable exceptions
        else:
          args.append('/EHsc-') # Disable exceptions
        
    elif language == 'c++/cli':
      args.extend(self.cppFlags)
      if self.clrMode == 'safe':
        args.append('/clr:safe') # Compile to verifiable CLR code
      elif self.clrMode == 'pure':
        args.append('/clr:pure') # Compile to pure CLR code 
      else:
        args.append('/clr') # Compile to mixed CLR/native code
        
      for assembly in getPathsAndTasks(self.forcedUsings)[0]:
        args.append('/FU' + assembly)

    else:
      args.extend(self.cFlags)

    if self.optimisation == self.FULL_OPTIMISATION:
      args.append('/GL') # Global optimisation
    elif self.optimisation == self.PARTIAL_OPTIMISATION:
      args.append('/Ox') # Full optimisation
    elif self.optimisation == self.NO_OPTIMISATION:
      args.append('/Od') # No optimisation
 
    if self.warningLevel is not None:
      args.append('/W%s' % self.warningLevel)
      
    if self.warningsAsErrors:
      args.append('/WX')

    if self.useEditAndContinue:
      args.append("/ZI") # Output debug info to PDB (edit-and-continue)
    elif self._needPdbFile:
      args.append("/Zi") # Output debug info to PDB (no edit-and-continue)
    elif self.debugSymbols:
      args.append("/Z7") # Output debug info embedded in .obj
    
    if self.useMinimalRebuild:
      args.append("/Gm") # Enable minimal rebuild
 
    args.extend("/D" + define for define in self.defines)
    args.extend("/I" + path for path in reversed(self.includePaths))
    args.extend("/FI" + path for path in self.forcedIncludes)

    return args 
    
  @property
  @memoise
  def _needPdbFile(self):
    if self.pdbFile is not None and self.debugSymbols:
      return True
    elif self.useMinimalRebuild or self.useEditAndContinue:
      return True
    else:
      return False
    
  @memoise
  def _getProcessEnv(self):
    temp = os.environ.get('TMP', os.environ.get('TEMP', os.getcwd()))
    env = {
      'COMPSPEC' : os.environ.get('COMSPEC', ''),
      'PATHEXT' : ".com;.exe;.bat;.cmd",
      'SYSTEMROOT' : os.environ.get('SYSTEMROOT', ''),
      'TMP' : temp,
      'TEMP' : temp,  
      'PATH' : '.',
      }
    if self.__dllPaths is not None:
      env['PATH'] = os.path.pathsep.join(
        [env['PATH']] + self.__dllPaths
        )
    
    if env['SYSTEMROOT']:
      env['PATH'] = os.path.pathsep.join([
        env['PATH'],
        os.path.join(env['SYSTEMROOT'], 'System32'),
        env['SYSTEMROOT'],
        ])
      
    return env
  
  def getLanguage(self, path):
    language = self.language
    if language is None:
      if path[-2:].lower() == '.c':
        language = 'c'
      else:
        language = 'c++'
    return language

  def getPchCommands(self, target, source, header, object, configuration):
    language = self.getLanguage(source)
    
    args = list(self._getCompileCommonArgs(language))
    
    if language == 'c':
      args.append('/Tc' + source)
    else:
      args.append('/Tp' + source)

    args.extend([
      '/Yl' + _mungePathToSymbol(target),
      '/Fp' + target,
      '/Yc' + header,
      ])

    args.append('/Fo' + object)

    return self._getObjectCommands(target, source, args, None, configuration)
    
  def getObjectCommands(self, target, source, pch, configuration):
    language = self.getLanguage(source)

    args = list(self._getCompileCommonArgs(language))
    
    if language == 'c':
      args.append('/Tc' + source)
    else:
      args.append('/Tp' + source)
      
    if pch is not None:
      args.extend([
        '/Yl' + _mungePathToSymbol(pch.path),
        '/Fp' + pch.path,
        '/Yu' + pch.header,
        ])
      deps = [pch.path]
    else:
      deps = []

    args.append('/Fo' + target)
    
    return self._getObjectCommands(target, source, args, deps, configuration)
  
  def _getObjectCommands(self, target, source, args, deps, configuration):
    
    if self._needPdbFile:
      if self.pdbFile is not None:
        pdbFile = self.pdbFile
      else:
        pdbFile = target + '.pdb'
      args.append('/Fd' + pdbFile)
    else:
      pdbFile = None
      
    def compile():
      configuration.engine.logger.outputDebug(
        "run",
        "run: %s\n" % " ".join(args),
        )

      absTarget = configuration.abspath(target)
      cake.filesys.makeDirs(cake.path.dirName(absTarget))
      
      errFile = tempfile.TemporaryFile()
      try:
        # Launch the process
        try:
          p = subprocess.Popen(
            args=args,
            executable=configuration.abspath(self.__clExe),
            env=self._getProcessEnv(),
            stdin=subprocess.PIPE,
            stdout=errFile,
            stderr=errFile,
            cwd=configuration.baseDir,
            )
        except EnvironmentError, e:
          configuration.engine.raiseError(
            "cake: failed to launch %s: %s\n" % (self.__clExe, str(e))
            )
        p.stdin.close()
        
        exitCode = p.wait()
        
        sourceName = cake.path.baseName(source)

        errFile.seek(0)
        output = errFile.read()

        includePrefix = ('Note: including file:')
        includePrefixLen = len(includePrefix)

        dependencies = [self.__clExe, source]
        if deps is not None:
          dependencies.extend(deps)
        if self.language == 'c++/cli':
          dependencies.extend(getPathsAndTasks(self.forcedUsings)[0])
        dependenciesSet = set()
        
        outputLines = []
        for line in str(output).splitlines():
          line = line.rstrip()
          if not line or line == sourceName:
            continue
          if line.startswith(includePrefix):
            path = line[includePrefixLen:].lstrip()
            normPath = os.path.normcase(os.path.normpath(path))
            if normPath not in dependenciesSet:
              dependenciesSet.add(normPath)
              dependencies.append(path)
          else:
            outputLines.append(line)
        if outputLines:
          sys.stderr.write("\n".join(outputLines) + "\n")
          sys.stderr.flush()

        if exitCode != 0:
          configuration.engine.raiseError("cl: failed with exit code %i\n" % exitCode)
      finally:
        errFile.close()        
      
      return dependencies
      
    def compileWhenPdbIsFree():
      absPdbFile = configuration.abspath(pdbFile)
      self._pdbQueueLock.acquire()
      try:
        predecessor = self._pdbQueue.get(absPdbFile, None)
        compileTask = configuration.engine.createTask(compile)
        if predecessor is not None:
          predecessor.addCallback(
            lambda: compileTask.start(immediate=True)
            )
        else:
          compileTask.start(immediate=True)
        self._pdbQueue[absPdbFile] = compileTask
      finally:
        self._pdbQueueLock.release()
        
      return compileTask
      
    # Can only cache the object if it's debug info is not going into
    # a .pdb since multiple objects could all put their debug info
    # into the same .pdb.
    canBeCached = pdbFile is None

<<<<<<< HEAD
    def startCompile():
      if pdbFile is None:
        compileTask = configuration.engine.createTask(compile)
        compileTask.start(immediate=True)
      else:
        compileTask = compileWhenPdbIsFree()
      return compileTask
      
    return startCompile, args, canBeCached
=======
    if pdbFile is None:
      return compile, args, canBeCached
    else:
      return compileWhenPdbIsFree, args, canBeCached
>>>>>>> 65126d4a

  @memoise
  def _getCommonLibraryArgs(self):
    args = [self.__libExe, '/NOLOGO']
    
    # XXX: MSDN says /errorReport:queue is supported by lib.exe
    # but it seems to go unrecognised in MSVC8.
    #if self.errorReport:
    #  args.append('/ERRORREPORT:' + self.errorReport.upper())

    if self.optimisation == self.FULL_OPTIMISATION:
      args.append('/LTCG')

    if self.warningsAsErrors:
      args.append('/WX')

    return args

  def getLibraryCommand(self, target, sources, configuration):
    
    args = list(self._getCommonLibraryArgs())

    args.append('/OUT:' + _escapeArg(target))
    
    args.extend(_escapeArgs(sources))
    
    @makeCommand(args)
    def archive():

      configuration.engine.logger.outputDebug(
        "run",
        "run: %s\n" % " ".join(args),
        )
      
      if self.useResponseFile:
        argsFile = target + '.args'
        absArgsFile = configuration.abspath(argsFile)
        cake.filesys.makeDirs(cake.path.dirName(absArgsFile))
        f = open(absArgsFile, 'wt')
        try:
          for arg in args[2:]:
            f.write(arg + '\n')
        finally:
          f.close()
        libArgs = [args[0], args[1], '@' + argsFile]
      else:
        libArgs = args            
        
      absTarget = configuration.abspath(target)
      cake.filesys.makeDirs(cake.path.dirName(absTarget))
      try:
        p = subprocess.Popen(
          args=libArgs,
          executable=configuration.abspath(self.__libExe),
          env=self._getProcessEnv(),
          stdin=subprocess.PIPE,
          stdout=subprocess.PIPE,
          stderr=subprocess.STDOUT,
          )
      except EnvironmentError, e:
        configuration.engine.raiseError(
          "cake: failed to launch %s: %s\n" % (self.__libExe, str(e))
          )
    
      p.stdin.close()
      output = p.stdout.read()
      exitCode = p.wait()
    
      outputLines = []
      for line in str(output).splitlines():
        if not line.rstrip():
          continue
        outputLines.append(line)
      if outputLines:
        sys.stderr.write("\n".join(outputLines) + "\n")
        sys.stderr.flush()
          
      if exitCode != 0:
        configuration.engine.raiseError(
          "lib: failed with exit code %i\n" % exitCode
          )

    @makeCommand("lib-scan")
    def scan():
      # TODO: Add dependencies on DLLs used by lib.exe
      return [self.__libExe] + sources

    return archive, scan

  @memoise
  def _getLinkCommonArgs(self, dll):
    
    args = [self.__linkExe, '/NOLOGO']

    # XXX: MSVC8 linker complains about /errorReport being unrecognised.
    #if self.errorReport:
    #  args.append('/ERRORREPORT:%s' % self.errorReport.upper())
      
    if self.useIncrementalLinking is not None:
      if self.useIncrementalLinking:
        args.append('/INCREMENTAL')
      else:
        args.append('/INCREMENTAL:NO')
      
    if dll:
      args.append('/DLL')
      args.extend(self.moduleFlags)
    else:
      args.extend(self.programFlags)
      
    if self.useFunctionLevelLinking is not None:
      if self.useFunctionLevelLinking:
        args.append('/OPT:REF') # Eliminate unused functions (COMDATs)
        args.append('/OPT:ICF') # Identical COMDAT folding
      else:
        args.append('/OPT:NOREF') # Keep unreferenced functions
    
    if self.moduleVersion is not None:
      args.append('/VERSION:' + self.moduleVersion)
    
    if isinstance(self.stackSize, tuple):
      # Specify stack (reserve, commit) sizes
      args.append('/STACK:%i,%i' % self.stackSize)
    elif self.stackSize is not None:
      # Specify stack reserve size
      args.append('/STACK:%i' % self.stackSize)
    
    if isinstance(self.heapSize, tuple):
      # Specify heap (reserve, commit) sizes
      args.append('/HEAP:%i,%i' % self.heapSize)
    elif self.heapSize is not None:
      # Specify heap reserve size
      args.append('/HEAP:%i' % self.heapSize)
    
    if self.optimisation == self.FULL_OPTIMISATION:
      # Link-time code generation (global optimisation)
      args.append('/LTCG:NOSTATUS')
    
    if self.outputMapFile:
      args.append('/MAP')
    
    if self.clrMode is not None:
      if self.clrMode == "pure":
        args.append('/CLRIMAGETYPE:PURE')
      elif self.clrMode == "safe":
        args.append('/CLRIMAGETYPE:SAFE')
      else:
        args.append('/CLRIMAGETYPE:IJW')
    
    if self.debugSymbols:
      args.append('/DEBUG')
      
      if self.clrMode is not None:
        args.append('/ASSEMBLYDEBUG')
      
      if self.pdbFile is not None:
        args.append('/PDB:' + self.pdbFile)
        
      if self.strippedPdbFile is not None:
        args.append('/PDBSTRIPPED:' + self.strippedPdbFile)
    
    if self.warningsAsErrors:
      args.append('/WX')
    
    if self.__architecture == 'x86':
      args.append('/MACHINE:X86')
    elif self.__architecture == 'x64':
      args.append('/MACHINE:X64')
    elif self.__architecture == 'ia64':
      args.append('/MACHINE:IA64')
    
    args.extend('/LIBPATH:' + path for path in reversed(self.libraryPaths))
    
    return args

  def getProgramCommands(self, target, sources, configuration):
    return self._getLinkCommands(target, sources, configuration, dll=False)
  
  def getModuleCommands(self, target, sources, configuration):
    return self._getLinkCommands(target, sources, configuration, dll=True)

  def _getLinkCommands(self, target, sources, configuration, dll):
    
    resolvedPaths, unresolvedLibs = self._resolveLibraries(configuration)
    sources = sources + resolvedPaths
    
    absTarget = configuration.abspath(target)
    absTargetDir = cake.path.dirName(absTarget)
    
    args = list(self._getLinkCommonArgs(dll))

    if self.subSystem is not None:
      args.append('/SUBSYSTEM:' + self.subSystem)
    
    if self.debugSymbols and self.pdbFile is None:
      args.append('/PDB:%s.pdb' % target)
    
    if dll and self.importLibrary is not None:
      args.append('/IMPLIB:' + self.importLibrary)

    if self.optimisation == self.FULL_OPTIMISATION and \
       self.useIncrementalLinking:
      configuration.engine.raiseError(
        "Cannot set useIncrementalLinking with optimisation=FULL_OPTIMISATION\n"
        )
    
    if self.embedManifest:
      if not self.__mtExe:
        configuration.engine.raiseError(
          "You must set path to mt.exe with embedManifest=True\n"
          )
      
      if dll:
        manifestResourceId = 2
      else:
        manifestResourceId = 1
      embeddedManifest = target + '.embed.manifest'
      absEmbeddedManifest = configuration.abspath(embeddedManifest)
      if self.useIncrementalLinking:
        if not self.__rcExe:
          configuration.engine.raiseError(
            "You must set path to rc.exe with embedManifest=True and useIncrementalLinking=True\n"
            )
        
        intermediateManifest = target + '.intermediate.manifest'
        absIntermediateManifest = absTarget + '.intermediate.manifest'
        
        embeddedRc = embeddedManifest + '.rc'
        absEmbeddedRc = absEmbeddedManifest + '.rc' 
        embeddedRes = embeddedManifest + '.res'
        args.append('/MANIFESTFILE:' + intermediateManifest)
        args.append(embeddedRes)
      else:
        args.append('/MANIFESTFILE:' + embeddedManifest)
    
    args.append('/OUT:' + target)
    args.extend(sources)
    args.extend(unresolvedLibs)
    
    @makeCommand(args)
    def link():
      configuration.engine.logger.outputDebug(
        "run",
        "run: %s\n" % " ".join(args),
        )
      
      if self.useResponseFile:
        argsFile = target + '.args'
        absArgsFile = configuration.abspath(argsFile)
        cake.filesys.makeDirs(cake.path.dirName(absArgsFile))
        f = open(absArgsFile, 'wt')
        try:      
          for arg in args[1:]:
            f.write(_escapeArg(arg) + '\n')
        finally:
          f.close()
        linkArgs = [args[0], '@' + argsFile]
      else:
        linkArgs = args
  
      if self.importLibrary:
        importLibrary = configuration.abspath(self.importLibrary)
        cake.filesys.makeDirs(cake.path.dirName(importLibrary))
      
      absTarget = configuration.abspath(target)
      cake.filesys.makeDirs(absTargetDir)
      try:
        p = subprocess.Popen(
          args=linkArgs,
          executable=configuration.abspath(self.__linkExe),
          env=self._getProcessEnv(),
          stdin=subprocess.PIPE,
          stdout=subprocess.PIPE,
          stderr=subprocess.STDOUT,
          cwd=configuration.baseDir,
          )
      except EnvironmentError, e:
        configuration.engine.raiseError(
          "cake: failed to launch %s: %s\n" % (self.__linkExe, str(e))
          )

      p.stdin.close()
      output = p.stdout.read()
      exitCode = p.wait()
      
      outputLines = []
      for line in str(output).splitlines():
        if not line.rstrip():
          continue
        outputLines.append(line)
      if outputLines:
        sys.stderr.write("\n".join(outputLines) + "\n")
        sys.stderr.flush()

      if exitCode != 0:
        configuration.engine.raiseError(
          "link: failed with exit code %i\n" % exitCode
          )
       
    @makeCommand(args) 
    def linkWithManifestIncremental():
      
      def compileRcToRes():
        
        rcArgs = [
          self.__rcExe,
          "/fo" + embeddedRes,
          embeddedRc,
          ]

        configuration.engine.logger.outputDebug(
          "run",
          "run: %s\n" % " ".join(rcArgs),
          )
        
        cake.filesys.makeDirs(absTargetDir)
        try:
          p = subprocess.Popen(
            args=rcArgs,
            executable=configuration.abspath(self.__rcExe),
            env=self._getProcessEnv(),
            stdin=subprocess.PIPE,
            stdout=subprocess.PIPE,
            stderr=subprocess.STDOUT,
            cwd=configuration.baseDir,
            )
        except EnvironmentError, e:
          configuration.engine.raiseError(
            "cake: failed to launch %s: %s\n" % (
              self.__rcExe,
              str(e),
              ))
          
        p.stdin.close()
        output = [line for line in str(p.stdout.read()).splitlines() if line.strip()]
        exitCode = p.wait()

        # Skip any leading logo output by some of the later versions of rc.exe
        if len(output) >= 2 and \
           output[0].startswith('Microsoft (R) Windows (R) Resource Compiler Version ') and \
           output[1].startswith('Copyright (C) Microsoft Corporation.  All rights reserved.'):
          output = output[2:]

        outputLines = []
        for line in output:
          outputLines.append(line)
        if outputLines:
          sys.stderr.write("\n".join(outputLines) + "\n")
          sys.stderr.flush()
        
        if exitCode != 0:
          configuration.engine.raiseError("rc: failed with exit code %i" % exitCode)
      
      def updateEmbeddedManifestFile():
        """Updates the embedded manifest file based on the manifest file
        output by the link stage.
        
        @return: True if the manifest file changed, False if the manifest
        file stayed the same.
        """
        
        mtArgs = [
          self.__mtExe,
          "/nologo",
          "/notify_update",
          "/manifest", intermediateManifest,
          "/out:" + embeddedManifest,
          ]

        configuration.engine.logger.outputDebug(
          "run",
          "run: %s\n" % " ".join(mtArgs),
          )
        
        
        cake.filesys.makeDirs(absTargetDir)
        try:
          p = subprocess.Popen(
            args=mtArgs,
            executable=configuration.abspath(self.__mtExe),
            env=self._getProcessEnv(),
            stdin=subprocess.PIPE,
            stdout=subprocess.PIPE,
            stderr=subprocess.STDOUT,
            cwd=configuration.baseDir
            )
        except EnvironmentError, e:
          configuration.engine.raiseError(
            "cake: failed to launch %s: %s\n" % (
              self.__mtExe,
              str(e),
              ))
          
        p.stdin.close()
        output = p.stdout.read()
        exitCode = p.wait()
        
        outputLines = []
        for line in str(output).splitlines():
          if not line.rstrip():
            continue
          outputLines.append(line)
        if outputLines:
          sys.stderr.write("\n".join(outputLines) + "\n")
          sys.stderr.flush()
        
        # The magic number here is the exit code output by the mt.exe
        # tool when the manifest file hasn't actually changed. We can
        # avoid a second link if the manifest file hasn't changed.
        
        if exitCode != 0 and exitCode != 1090650113:
          configuration.engine.raiseError(
            "mt: failed with exit code %i\n" % exitCode
            )

        return exitCode != 0
      
      # Create an empty embeddable manifest if one doesn't already exist
      if not cake.filesys.isFile(absEmbeddedManifest):
        configuration.engine.logger.outputInfo(
          "Creating dummy manifest: %s\n" % embeddedManifest
          )
        cake.filesys.makeDirs(absTargetDir)
        open(absEmbeddedManifest, 'wb').close()
      
      # Generate .embed.manifest.rc
      configuration.engine.logger.outputInfo("Creating %s\n" % embeddedRc)
      f = open(absEmbeddedRc, 'w')
      try:
        # Use numbers so we don't have to include any headers
        # 24 - RT_MANIFEST
        f.write('%i 24 "%s"\n' % (
          manifestResourceId,
          embeddedManifest.replace("\\", "\\\\")
          ))
      finally:
        f.close()
      
      compileRcToRes()
      link()
      
      if cake.filesys.isFile(absIntermediateManifest) and updateEmbeddedManifestFile():
        # Manifest file changed so we need to re-link to embed it
        compileRcToRes()
        link()
    
    @makeCommand(args)
    def linkWithManifestNonIncremental():
      """This strategy for embedding the manifest embeds the manifest in-place
      in the executable since it doesn't need to worry about invalidating the
      ability to perform incremental links.
      """
      # Perform the link as usual
      link()
      
      # If we are linking with static runtimes there may be no manifest
      # output, in which case we can skip embedding it.
      
      if not cake.filesys.isFile(absEmbeddedManifest):
        configuration.engine.logger.outputInfo(
          "Skipping embedding manifest: no manifest to embed\n"
          )
        return
      
      mtArgs = [
        self.__mtExe,
        "/nologo",
        "/manifest", embeddedManifest,
        "/outputresource:%s;%i" % (target, manifestResourceId),
        ]
      
      configuration.engine.logger.outputDebug(
        "run",
        "run: %s\n" % " ".join(mtArgs),
        )
      
      try:
        p = subprocess.Popen(
          args=mtArgs,
          executable=configuration.abspath(self.__mtExe),
          env=self._getProcessEnv(),
          stdin=subprocess.PIPE,
          stdout=subprocess.PIPE,
          stderr=subprocess.STDOUT,
          cwd=configuration.baseDir,
          )
      except EnvironmentError, e:
        configuration.engine.raiseError(
          "cake: failed to launch %s: %s\n" % (
            self.__mtExe,
            str(e),
            ))
        
      p.stdin.close()
      output = p.stdout.read()
      exitCode = p.wait()
      
      outputLines = []
      for line in str(output).splitlines():
        if not line.rstrip():
          continue
        outputLines.append(line)
      if outputLines:
        sys.stderr.write("\n".join(outputLines) + "\n")
        sys.stderr.flush()

      if exitCode != 0:
        configuration.engine.raiseError(
          "mt: failed with exit code %i\n" % exitCode
          )
        
    @makeCommand("link-scan")
    def scan():
      return [self.__linkExe] + sources
    
    if self.embedManifest:
      if self.useIncrementalLinking is None or self.useIncrementalLinking:
        return linkWithManifestIncremental, scan
      else:
        return linkWithManifestNonIncremental, scan
    else:
      return link, scan
  <|MERGE_RESOLUTION|>--- conflicted
+++ resolved
@@ -702,22 +702,10 @@
     # into the same .pdb.
     canBeCached = pdbFile is None
 
-<<<<<<< HEAD
-    def startCompile():
-      if pdbFile is None:
-        compileTask = configuration.engine.createTask(compile)
-        compileTask.start(immediate=True)
-      else:
-        compileTask = compileWhenPdbIsFree()
-      return compileTask
-      
-    return startCompile, args, canBeCached
-=======
     if pdbFile is None:
       return compile, args, canBeCached
     else:
       return compileWhenPdbIsFree, args, canBeCached
->>>>>>> 65126d4a
 
   @memoise
   def _getCommonLibraryArgs(self):
