--- conflicted
+++ resolved
@@ -247,17 +247,10 @@
   def getObjectCommands(self, target, source, engine):
     language = self.language
     if not language:
-<<<<<<< HEAD
-      if source.lower().endswith('.c'):
-        language = 'c'
-      else:
-        language = 'c++'
-=======
       language = {
         '.c':'c99',
         '.m':'objc',
         }.get(cake.path.extension(source).lower(), 'c++')
->>>>>>> 88af1cc2
    
     args = list(self._getCompileArgs(language))
     args += [source, '-o', target]
