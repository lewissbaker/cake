--- conflicted
+++ resolved
@@ -44,7 +44,7 @@
     """
     return self.get(script).getResult(name)
   
-  def get(self, script, keywords={}, useContext=None, bootScript=None, bootScriptName=None):
+  def get(self, script, keywords={}, useContext=None, configScript=None, configScriptName=None):
     """Get another script to use in referencing targets.
     
     @param script: Path of the script to load.
@@ -54,26 +54,26 @@
     will be executed with. The variant is looked up in the script's configuration.
     @type keywords: dictionary of string -> string
     
-    @param useContext: If False or if None and either bootScript or bootScriptName
-    are not None then lookup the corresponding boot script starting from the
+    @param useContext: If False or if None and either configScript or configScriptName
+    are not None then lookup the corresponding configuration script starting from the
     script's path, if True then use the current configuration/variant.
     @type useContext: bool or None
     
-    @param bootScript: The path of the boot script to use to execute the script.
+    @param configScript: The path of the configuration script to use to execute the script.
     Ignored if useContext is True.
-    @type bootScript: string or None
-    
-    @param bootScriptName: If not None and bootScript is None then find the
-    boot script with this name starting the search at the script's path.
+    @type configScript: string or None
+    
+    @param configScriptName: If not None and configScript is None then find the
+    configuration script with this name starting the search at the script's path.
     Ignored if useContext is True.
-    @type bootScriptName: string or None
+    @type configScriptName: string or None
     """
   
     if not isinstance(script, basestring):
       raise ValueError("'script' must be a string")
   
     if useContext is None:
-      useContext = bootScript is None and bootScriptName is None
+      useContext = configScript is None and configScriptName is None
   
     if useContext:
       # Use the current configuration and lookup the variant relative
@@ -88,14 +88,14 @@
       # defined in that configuration.
       def execute():
         path = self.configuration.abspath(script)
-        if bootScript is None:
+        if configScript is None:
           configuration = self.engine.findConfiguration(
             path=path,
-            bootScriptName=bootScriptName,
+            configScriptName=configScriptName,
             )
         else:
           configuration = self.engine.getConfiguration(
-            path=self.configuration.abspath(bootScript),
+            path=self.configuration.abspath(configScript),
             )
         variant = configuration.findVariant(keywords)
         return configuration.execute(path=path, variant=variant)
@@ -160,70 +160,7 @@
     else:
       return [execute(path, variant) for path in scripts]
 
-<<<<<<< HEAD
-=======
-  def executeNoContext(self, scripts, configScript=None, configScriptName=None, **keywords):
-    """Execute another script as a background task.
-    
-    Does not use any context from the current script's variant or
-    configuration.
-    
-    @param scripts: Paths of scripts to execute.
-    @type scripts: string or list of string
-    
-    @param configScript: Path of the config script to execute these scripts
-    with or None to find the config script for each script.
-    @type configScript: string or None
-    
-    @param configScriptName: If configScript is None then this specifies
-    the name of the config script to search for. If None then use the
-    default config script name specified by the Engine.
-    @type configScriptName: string or None
-    
-    @param keywords: Collection of keywords that specify the variant
-    to execute the script with.
-    """
-    
-    script = Script.getCurrent()
-    engine = script.engine
-    if configScript is None:
-      # Calculate the config script for each script path
-      if isinstance(scripts, basestring):
-        path = self.abspath(scripts)
-        configuration = engine.findConfiguration(
-          path=path,
-          configScriptName=configScriptName,
-          )
-        variant = configuration.findVariant(keywords)
-        result = configuration.execute(scripts, variant)
-      else:
-        result = []
-        abspath = self.abspath
-        for path in scripts:
-          path = abspath(path)
-          configuration = engine.findConfiguration(
-            path=path,
-            configScriptName=configScriptName,
-            )
-          variant = configuration.findVariant(keywords)
-          result.append(configuration.execute(path, variant))
-    else:
-      # Calculate config script once and reuse for each script path
-      abspath = self.abspath
-      configScript = abspath(configScript)
-      configuration = engine.getConfiguration(configScript)
-      variant = configuration.findVariant(keywords)
-      execute = configuration.execute
-      if isinstance(scripts, basestring):
-        result = execute(abspath(scripts), variant)
-      else:
-        result = []
-        for path in scripts:
-          result.append(execute(abspath(path), variant))
-          
-    return result
-
->>>>>>> 34597a27
+
   def run(self, func, args=None, targets=None, sources=[]):
     """Execute the specified python function as a task.
 
