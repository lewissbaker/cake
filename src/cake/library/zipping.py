"""Zip Tool.

@see: Cake Build System (http://sourceforge.net/projects/cake-build)
@copyright: Copyright (c) 2010 Lewis Baker, Stuart McMahon.
@license: Licensed under the MIT license.
"""

from cake.library import Tool, getPath, getTask
import cake.filesys
import cake.zipping
import zipfile
import os
import os.path
import calendar
import time

def _shouldExtractFile(engine, absTargetFile, zipTime, onlyNewer):
  
  if engine.forceBuild:
    return "rebuild has been forced"
  
  if not onlyNewer:
    return "onlyNewer is set to False" # Always rebuild

  try:
    mtime = os.stat(absTargetFile).st_mtime
  except EnvironmentError:
    return "it doesn't exist" 

  if zipTime != mtime:
    # Assume the zip and the extract are the same file.
    return "it has been changed"
    
  return None

def _extractFile(engine, zipFile, zipPath, zipInfo, targetDir, absTargetDir, onlyNewer):
  """Extract the ZipInfo object to a physical file at targetDir.
  """
  targetFile = os.path.join(targetDir, zipInfo.filename)
  absTargetFile = os.path.join(absTargetDir, zipInfo.filename)
  
  if cake.zipping.isDirectoryInfo(zipInfo):
    # The zip info corresponds to a directory.
    cake.filesys.makeDirs(absTargetFile)
  else:
    # The zip info corresponds to a file.
    year, month, day, hour, minute, second = zipInfo.date_time
    zipTime = calendar.timegm((year, month, day, hour, minute, second, 0, 0, 0))
    
    reasonToBuild = _shouldExtractFile(engine, absTargetFile, zipTime, onlyNewer)
    if reasonToBuild is None:
      return # Target is up to date

    engine.logger.outputDebug(
      "reason",
      "Extracting '" + targetFile + "' because " + reasonToBuild + ".\n",
      )
    
    engine.logger.outputInfo("Extracting %s\n" % targetFile)
    
    try:
      cake.filesys.writeFile(absTargetFile, zipFile.read(zipInfo.filename))
    except Exception, e:
      engine.raiseError(
        "Failed to extract file %s from zip %s: %s\n" % (
          zipInfo.filename,
          zipPath,
          str(e),
          ),
        )

    # Set the file modification time to match the zip time
    os.utime(absTargetFile, (zipTime, zipTime))

def _shouldCompress(
  configuration,
  sourcePath,
  targetPath,
  toZip,
  onlyNewer,
  removeStale,
  ):
  
  if configuration.engine.forceBuild:
    return None, "rebuild has been forced"
  
  if not onlyNewer:
    return None, "onlyNewer is set to False" # Always rebuild
  
  absSourcePath = configuration.abspath(sourcePath)
  absTargetPath = configuration.abspath(targetPath)

  # Try to open an existing zip file
  try:
    file = zipfile.ZipFile(absTargetPath, "r")
    try:
      zipInfos = file.infolist()
    finally:
      file.close()
    
    # Build a list of files/dirs in the current zip
    fromZip = {}
    for zipInfo in zipInfos:
      path = os.path.normpath(os.path.normcase(zipInfo.filename))
      fromZip[path] = zipInfo
  except EnvironmentError:
    # File doesn't exist or is invalid
    return None, "'" + targetPath + "' doesn't exist" 

  if onlyNewer:
    for casedPath, originalPath in toZip.iteritems():
      zipInfo = fromZip.get(casedPath, None)

      # Not interested in modified directories
      if zipInfo is not None and not cake.zipping.isDirectoryInfo(zipInfo):
        absSourceFilePath = os.path.join(absSourcePath, originalPath)
        utcTime = time.gmtime(os.stat(absSourceFilePath).st_mtime)
        zipTime = utcTime[0:5] + (
          utcTime[5] & 0xFE, # Zip only saves 2 second resolution
          )              
        if zipTime != zipInfo.date_time:
          sourceFilePath = os.path.join(sourcePath, originalPath)
          # We must recreate the zip to update files
          return None, "'" + sourceFilePath + "' has been changed"
      
  if removeStale:
    for path, zipInfo in fromZip.iteritems():
      if path not in toZip:
        # We must recreate the zip to remove files
        sourceFilePath = os.path.join(sourcePath, zipInfo.filename)
        return None, "'" + sourceFilePath + "' has been removed"
  
  toAppend = []
  reasonToBuild = None
  for casedPath, originalPath in toZip.iteritems():
    if casedPath not in fromZip:
      toAppend.append(originalPath)
      if reasonToBuild is None:
        sourceFilePath = os.path.join(sourcePath, originalPath)
        reasonToBuild = "'" + sourceFilePath + "' is not in zip"
      
  return toAppend, reasonToBuild

class ZipTool(Tool):
  
  def extract(
    self,
    targetDir,
    source,
    onlyNewer=True,
    removeStale=False,
    includeMatch=None,
    excludeMatch=None,
    ):
    """Extract all files in a Zip to the specified path.
  
    @param targetDir: The directory to extract files to.
    @type targetDir: string
    @param source: Path to the zip file to extract files from.
    @type source: string
    @param onlyNewer: Only extract files that are newer than those in
    the target directory.
    @type onlyNewer: bool
    @param removeStale: Remove files and directories in the target
    directory that no longer exist in the zip.
    @type removeStale: bool 
    @param includeMatch: A callable used to decide whether to include
    certain files in the extraction. This could be a python callable that
    returns True to include the file or False to exclude it, or a regular
    expression function such as re.compile().match or re.match.
    @type includeMatch: any callable 
    @param excludeMatch: A callable used to decide whether to exclude certain
    files from being extracted. This could be a python callable that
    returns True to exclude the file or False to include it, or a regular
    expression function such as re.compile().match or re.match.
    @type excludeMatch: any callable 
    
    @return: A task that will complete when the extraction has finished.
    @rtype: L{Task} 
    """
    if not isinstance(targetDir, basestring):
      raise TypeError("targetDir must be a string")

    engine = self.engine
    configuration = self.configuration
    
    def doIt():
      sourcePath = getPath(source)
      absTargetDir = configuration.abspath(targetDir)
      file = zipfile.ZipFile(configuration.abspath(sourcePath), "r")
      try:
        zipInfos = file.infolist()
        
        if includeMatch is not None:
          newZipInfos = []
          for zipInfo in zipInfos:
            if includeMatch(zipInfo.filename):
              newZipInfos.append(zipInfo)
          zipInfos = newZipInfos

        if excludeMatch is not None:
          newZipInfos = []
          for zipInfo in zipInfos:
            if not excludeMatch(zipInfo.filename):
              newZipInfos.append(zipInfo)
          zipInfos = newZipInfos
        
        if removeStale:
          zipFiles = set()
          for zipInfo in zipInfos:
            zipFiles.add(os.path.normcase(os.path.normpath(zipInfo.filename)))
          
          searchDir = os.path.normpath(absTargetDir)
          firstChar = len(searchDir) + 1
          for absPath in cake.filesys.walkTree(searchDir):
            path = absPath[firstChar:] # Strip the search dir name
            if os.path.normcase(path) not in zipFiles:
              engine.logger.outputInfo(
                "Deleting %s\n" % os.path.join(targetDir, path),
                )
              if os.path.isdir(absPath):
                cake.filesys.removeTree(absPath)
              else:
                cake.filesys.remove(absPath)
        
        for zipinfo in zipInfos:
          _extractFile(engine, file, sourcePath, zipinfo, targetDir, absTargetDir, onlyNewer)   
      finally:
        file.close()

    if self.enabled:
      sourceTask = getTask(source)

      task = engine.createTask(doIt)
      task.startAfter(sourceTask)
    else:
      task = None

    return task

  def compress(
    self,
    target,
    source,
    onlyNewer=True,
    removeStale=True,
    includeMatch=None,
    excludeMatch=None,
    ):
    """Extract all files in a Zip to the specified path.
  
    @param target: Path to the zip file to add files to.
    @type target: string
    @param source: Path to the source file or directory to add.
    @type source: string
    @param onlyNewer: Only add files that are newer than those in
    the zip file. Otherwise all files are re-added every time.
    @type onlyNewer: bool
    @param removeStale: Remove files and directories in the zip
    file that no longer exist in the source directory.
    @type removeStale: bool 
    @param includeMatch: A callable used to decide whether to include
    certain files in the zip file. This could be a python callable that
    returns True to include the file or False to exclude it, or a regular
    expression function such as re.compile().match or re.match.
    @type includeMatch: any callable 
    @param excludeMatch: A callable used to decide whether to exclude certain
    files from the zip file. This could be a python callable that
    returns True to exclude the file or False to include it, or a regular
    expression function such as re.compile().match or re.match.
    @type excludeMatch: any callable 
    
    @return: A task that will complete when the compression has finished.
    @rtype: L{Task} 
    """
    if not isinstance(target, basestring):
      raise TypeError("target must be a string")

    engine = self.engine
    configuration = self.configuration

    def doIt():
<<<<<<< HEAD

      sourcePath = getPath(source)

=======
      absSourceDir = configuration.abspath(sourceDir)
      
>>>>>>> 17d853a1
      # Build a list of files/dirs to zip
      toZip = cake.zipping.findFilesToCompress(absSourceDir, includeMatch, excludeMatch)

      # Figure out if we need to rebuild/append 
      toAppend, reasonToBuild = _shouldCompress(
        configuration,
        sourceDir,
        target,
        toZip,
        onlyNewer,
        removeStale,
        )
      if reasonToBuild is None:
        return # Target is up to date

      engine.logger.outputDebug(
        "reason",
        "Rebuilding '" + target + "' because " + reasonToBuild + ".\n",
        )
      
      absTargetPath = configuration.abspath(target)
      absTargetTmpPath = absTargetPath + ".tmp"
      if toAppend is None:
        # Recreate zip
        cake.filesys.makeDirs(os.path.dirname(absTargetTmpPath))
        f = open(absTargetTmpPath, "wb")
        try:
          zipFile = zipfile.ZipFile(f, "w")
          for originalPath in toZip.itervalues():
            sourcePath = os.path.join(sourceDir, originalPath)
            absSourcePath = configuration.abspath(sourcePath)
            configuration.engine.logger.outputInfo("Adding %s to %s\n" % (sourcePath, target))
            cake.zipping.writeFileToZip(zipFile, absSourcePath, originalPath)
          zipFile.close()
        finally:
          f.close()
        cake.filesys.renameFile(absTargetTmpPath, absTargetPath)
      else:
        # Append to existing zip
        cake.filesys.renameFile(absTargetPath, absTargetTmpPath)
        f = open(absTargetTmpPath, "r+b")
        try:
          zipFile = zipfile.ZipFile(f, "a")
          for originalPath in toAppend:
            sourcePath = os.path.join(sourceDir, originalPath)
            absSourcePath = configuration.abspath(sourcePath)
            configuration.engine.logger.outputInfo("Adding %s to %s\n" % (sourcePath, target))
            cake.zipping.writeFileToZip(zipFile, absSourcePath, originalPath)
          zipFile.close()
        finally:
          f.close()
        cake.filesys.renameFile(absTargetTmpPath, absTargetPath)

    if self.enabled:
<<<<<<< HEAD
      sourceTask = getTask(source)
=======
      sourceDir, sourceTask = getPathAndTask(source)
>>>>>>> 17d853a1

      task = engine.createTask(doIt)
      task.startAfter(sourceTask)
    else:
      task = None
    
    return task
    <|MERGE_RESOLUTION|>--- conflicted
+++ resolved
@@ -280,14 +280,9 @@
     configuration = self.configuration
 
     def doIt():
-<<<<<<< HEAD
-
-      sourcePath = getPath(source)
-
-=======
+      sourceDir = getPath(source)
       absSourceDir = configuration.abspath(sourceDir)
-      
->>>>>>> 17d853a1
+
       # Build a list of files/dirs to zip
       toZip = cake.zipping.findFilesToCompress(absSourceDir, includeMatch, excludeMatch)
 
@@ -342,11 +337,7 @@
         cake.filesys.renameFile(absTargetTmpPath, absTargetPath)
 
     if self.enabled:
-<<<<<<< HEAD
       sourceTask = getTask(source)
-=======
-      sourceDir, sourceTask = getPathAndTask(source)
->>>>>>> 17d853a1
 
       task = engine.createTask(doIt)
       task.startAfter(sourceTask)
